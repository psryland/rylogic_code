Immediate ToDo:

Work:
		
  Change Review Board:
	ECN - REX-10067 - Release of REX v2.56
	ECN - REX-10165 - Log Hard Fault Exceptions
	ECN - REX-10231 - Add Test Sound button to terminal System Info
	ECN - REX-10141 - Linux port and removal of product key
		- test cases + test run
		- Create a "not-a-test" test case for the not-in-remote-control-mode requirement
	ECN - REX-10108 - Bug fix to REX Terminal
		- Stage 2 filled out - testing done - needs sign off - rolled back - update to 1.0.8
		- Run test case 4989 again on both versions
		- Release of v1.0.8 needed.
	ECN - REX-10019
		- Waiting on verification/validation - test cases run now
		- Once we're commiting to this change, code needs merging into the main line.
		- When Verification protocol is released, tell Xiaochao where to inspect the code.
	ECN - REX-9036 - Zero Reference
		- Run the test cases
		- Must use v1.11.0 with new sensor mounting blocks. It has the updated Sensor transforms.
		- pdf and send REX-0036 phase 2 - done
	ECN - REX-9930 - rxsfault.log ticket
		- Phase 2 is signed off. Waiting for next MC release before signing off phase 3
	ECN - REX Firmware Loader
		- Not started yet.
		- No requirements or test cases... :(
		- Needs stage 1,2, etc
<<<<<<< HEAD
	ECN - Gracefully handle missing SD card files on startup of REX
		- This would fix: REX-9501, REX-9502, REX-9503, REX-9544
	ECN - REX-9857 - Remove product key
		- Needs starting (phase 1)
		- Documentation changes
	ECN - REX-10141 - RexLink cross platform
		- Need to find out how to integrate this change
		- RexLink requirements doc is out of date.
		- All RexLink test cases are out of date, will need rewriting.
		- Merge RexLink-Linux branch into main
		
=======
	
	- Spreadsheet of NewREX comms protocols
>>>>>>> 6345ec8b
	- Text Zero Ref Data - Raise ticket - talk about it with china team
	- Add a requirement/test case that REX faults when the log SD card is full

  RexTerminal:
	- Add Test Sound button to terminal System Info
	- Add more translation
	- System for creating graphs of data in session logs
	- Push/pull zero ref values from REX

  Misc:
	- Message Xiaochao about updating the firmwares
	- Fix the stupid 'bus_port-1' shit, use enum types 'device_bus_type_and_port_t', 'device_bus_type_t', and 'typedef int device_bus_port_t'

  Embedded:
	- Make the EnableHV UI menu option more robust. If already 'RXS_BP_QueryEStopTestState_Normal', switch on HV immediately. Allow it to be turned off again, without leaving the menus.
	- Make sure EnableHV works in R&D mode with tilt sensing on.
	- Look at expanding the AC project to include real code

  MovementEditor:
	- Optimise the dynamic linking in the map view
	- Validation needs to check all recovery stance ids are in stance list

<<<<<<< HEAD
=======
  RexTerminal:
	- System for creating graphs of data in session logs
	- Push/pull zero ref values from REX

>>>>>>> 6345ec8b
  FirmwareLoader:
	- Add support for the AS uploader (when its an official device) to allowing programming AS without JTAG
	- Add support for programming the Battery controller board.

  UIv4:
	- Make Tunes an exported resource
	- Clean up rxs_AREX_...

  ZeroRef:
	- Test the ZR process on a left-right see-saw to see what effect that has on the results.
	- Switch from using 'actdata.cfg' to 'zero_ref.ini'

  VRex:
	- Work out why the zero ref position is so different for VRex compared to REX
	- Add Leg Total lengths to VRex
	- Finish the p3d exporter and get the high-def Rex graphics back

  Physics:
	- Have the environment step the emulation and the physics

  RexLink:
	- Create a RexLink service and convert applications to use the service (solves the problem of multiple apps wanting to connect to the same Rex).

Rylogic:

  View3d-12:
	- Support non-static samplers in the root signature
	- Add mipmap generation support
	- Make nugget m_shaders a smarter object that handles replacing shaders for the same step. E.g.  nug.m_shaders += {ERenderStep::RenderForward, shdr};
	- Implementing LdrObject into the view3d-12 lib
	- Implementing the view3d dll API
    - Getting view3d-12 test working with the Dll instead of the lib
	- Environment mapping
	- Shadow mapping
	- Diagnositic modes, show normals, points, etc.
	- Remove locks on D3DDevice
	- Setup a D2DLock to access D2D interfaces (if needed)

  LDraw:
	- Support dae files
	- Support urdf files
	- Drag and drop of non-ldr files is clunky
	- Camera type-in
	- Support LinkCamera
	- Drag and drop on Scene should not open the file, DnD on Script should. Handle large ldr files.
	- Add a skybox to the demo scene
	- Bug in Spline, missing last vertex
	- WASD camera controls
	- Equation doesn't renderer until first refresh
	- *Mesh should silently handle empty objects
	- Support sub models in object manager
	- Rendering bug in demo scene (looks like a depth state is not being set each frame. Ribbon rendering through rabbit, but not after toggling visibility. Rabbit is occluding other alphas)
	- Allow #include of temporary scripts

  P3D:
	- Finish exporter for Blender
	- Export REX models in new format
	- Export Plane model
	- Get p3d support working with new format
	- Support .obj files

  DockContainer:
	- Allow more than one floating window (i.e. float 2, then try to float one from the already floating window)

  View3d:
	- Add a dashed line pixel shader. (Each vertex has a parametric value, parametric value is interpolated for the PS pixels. Use 'if (step(sin(pixel.parametric), 0.5)) clip'. GS will need to pass the parametric value through)

  Physics:
	- debug the ClosestPoint_LineSegmentToBBox
	- Update the collision shapes and detection functions in pr/collision/
	- meta code for EShape to Shape type
	- SupportVertex
	- SupportFeature
	- Integrator
	- Spatial vector/matrices

  CoinFlip:
	Candle Charts:
		- Add measure tool to charts
	Equity Plot:
		- Show 'hodls' in equity plot
		- Auto range equity chart
		- Add price scenarios to the equity grid (dialog with sliders for each currency)
	Indicators:
		- Fib
		- Free draw line indicator
		- TD sequential
	Bots:
	General:
		- Fix up chart CMenu
		- Shade the price axis background based on the bullish/bearish-ness of the position with price at those levels (include pending orders)
		- Figure out how to isolate the monitored orders between back testing and live mode
		- Add spot price support to Poloniex and Bittrex
		- Variable spread for backtesting
		- Log view isn't updating when window doesn't have focus
		- Support minimise to tray
		- Better back testing playback controls: sub step count, playback speed, pause with space bar

  EDTradeAdvisor:
	- Settings UI
	- History of origins 
	- Swap Origin<->Destination button
	- Allow typing into station field with no system, to find system

  WinGUI:
	- OpenFolderUI
	- Fix MsgBox icon not having a transparent background

  Misc:
	- Rewrite ClipX
	- pr::hash::Hash is too complicated, use less name overloading. ie. HashBytes, HashString, HashArray, etc
	- Reimplement HashCT functions as iterative now that C++20 is supported
	- Reimplement FFT code
	- Sort out pdbs for native libraries
	- Create a 'Dispatcher' in C++ using a HWND_MESSAGE window (see pr::Renderer)
	- Implement pr::script in C#
	- Better handling of native Settings
	- Change ToolForm to have resizable but not NC border

PIX:
  P:\pr2\projects\tests\view3d-12-test\obj\x64\Debug\view3d-12-test.exe
  
YouTube speed:
   vid = document.getElementsByClassName("video-stream html5-main-video")[0];
   vid.playbackRate=3.0;

   L3tMe1n!

Wordle:
	- audio
	- stern
	- laugh
	- black
	- truck
	- storm
	- world
	- thing
	- curly
	- bionk
	- amend
	- scowl

Nerdle:
98-75=23
7*8+4=60

duolingo:
	- lvl 1.Market (not done)
	<|MERGE_RESOLUTION|>--- conflicted
+++ resolved
@@ -1,223 +1,213 @@
-Immediate ToDo:
-
-Work:
-		
-  Change Review Board:
-	ECN - REX-10067 - Release of REX v2.56
-	ECN - REX-10165 - Log Hard Fault Exceptions
-	ECN - REX-10231 - Add Test Sound button to terminal System Info
-	ECN - REX-10141 - Linux port and removal of product key
-		- test cases + test run
-		- Create a "not-a-test" test case for the not-in-remote-control-mode requirement
-	ECN - REX-10108 - Bug fix to REX Terminal
-		- Stage 2 filled out - testing done - needs sign off - rolled back - update to 1.0.8
-		- Run test case 4989 again on both versions
-		- Release of v1.0.8 needed.
-	ECN - REX-10019
-		- Waiting on verification/validation - test cases run now
-		- Once we're commiting to this change, code needs merging into the main line.
-		- When Verification protocol is released, tell Xiaochao where to inspect the code.
-	ECN - REX-9036 - Zero Reference
-		- Run the test cases
-		- Must use v1.11.0 with new sensor mounting blocks. It has the updated Sensor transforms.
-		- pdf and send REX-0036 phase 2 - done
-	ECN - REX-9930 - rxsfault.log ticket
-		- Phase 2 is signed off. Waiting for next MC release before signing off phase 3
-	ECN - REX Firmware Loader
-		- Not started yet.
-		- No requirements or test cases... :(
-		- Needs stage 1,2, etc
-<<<<<<< HEAD
-	ECN - Gracefully handle missing SD card files on startup of REX
-		- This would fix: REX-9501, REX-9502, REX-9503, REX-9544
-	ECN - REX-9857 - Remove product key
-		- Needs starting (phase 1)
-		- Documentation changes
-	ECN - REX-10141 - RexLink cross platform
-		- Need to find out how to integrate this change
-		- RexLink requirements doc is out of date.
-		- All RexLink test cases are out of date, will need rewriting.
-		- Merge RexLink-Linux branch into main
-		
-=======
-	
-	- Spreadsheet of NewREX comms protocols
->>>>>>> 6345ec8b
-	- Text Zero Ref Data - Raise ticket - talk about it with china team
-	- Add a requirement/test case that REX faults when the log SD card is full
-
-  RexTerminal:
-	- Add Test Sound button to terminal System Info
-	- Add more translation
-	- System for creating graphs of data in session logs
-	- Push/pull zero ref values from REX
-
-  Misc:
-	- Message Xiaochao about updating the firmwares
-	- Fix the stupid 'bus_port-1' shit, use enum types 'device_bus_type_and_port_t', 'device_bus_type_t', and 'typedef int device_bus_port_t'
-
-  Embedded:
-	- Make the EnableHV UI menu option more robust. If already 'RXS_BP_QueryEStopTestState_Normal', switch on HV immediately. Allow it to be turned off again, without leaving the menus.
-	- Make sure EnableHV works in R&D mode with tilt sensing on.
-	- Look at expanding the AC project to include real code
-
-  MovementEditor:
-	- Optimise the dynamic linking in the map view
-	- Validation needs to check all recovery stance ids are in stance list
-
-<<<<<<< HEAD
-=======
-  RexTerminal:
-	- System for creating graphs of data in session logs
-	- Push/pull zero ref values from REX
-
->>>>>>> 6345ec8b
-  FirmwareLoader:
-	- Add support for the AS uploader (when its an official device) to allowing programming AS without JTAG
-	- Add support for programming the Battery controller board.
-
-  UIv4:
-	- Make Tunes an exported resource
-	- Clean up rxs_AREX_...
-
-  ZeroRef:
-	- Test the ZR process on a left-right see-saw to see what effect that has on the results.
-	- Switch from using 'actdata.cfg' to 'zero_ref.ini'
-
-  VRex:
-	- Work out why the zero ref position is so different for VRex compared to REX
-	- Add Leg Total lengths to VRex
-	- Finish the p3d exporter and get the high-def Rex graphics back
-
-  Physics:
-	- Have the environment step the emulation and the physics
-
-  RexLink:
-	- Create a RexLink service and convert applications to use the service (solves the problem of multiple apps wanting to connect to the same Rex).
-
-Rylogic:
-
-  View3d-12:
-	- Support non-static samplers in the root signature
-	- Add mipmap generation support
-	- Make nugget m_shaders a smarter object that handles replacing shaders for the same step. E.g.  nug.m_shaders += {ERenderStep::RenderForward, shdr};
-	- Implementing LdrObject into the view3d-12 lib
-	- Implementing the view3d dll API
-    - Getting view3d-12 test working with the Dll instead of the lib
-	- Environment mapping
-	- Shadow mapping
-	- Diagnositic modes, show normals, points, etc.
-	- Remove locks on D3DDevice
-	- Setup a D2DLock to access D2D interfaces (if needed)
-
-  LDraw:
-	- Support dae files
-	- Support urdf files
-	- Drag and drop of non-ldr files is clunky
-	- Camera type-in
-	- Support LinkCamera
-	- Drag and drop on Scene should not open the file, DnD on Script should. Handle large ldr files.
-	- Add a skybox to the demo scene
-	- Bug in Spline, missing last vertex
-	- WASD camera controls
-	- Equation doesn't renderer until first refresh
-	- *Mesh should silently handle empty objects
-	- Support sub models in object manager
-	- Rendering bug in demo scene (looks like a depth state is not being set each frame. Ribbon rendering through rabbit, but not after toggling visibility. Rabbit is occluding other alphas)
-	- Allow #include of temporary scripts
-
-  P3D:
-	- Finish exporter for Blender
-	- Export REX models in new format
-	- Export Plane model
-	- Get p3d support working with new format
-	- Support .obj files
-
-  DockContainer:
-	- Allow more than one floating window (i.e. float 2, then try to float one from the already floating window)
-
-  View3d:
-	- Add a dashed line pixel shader. (Each vertex has a parametric value, parametric value is interpolated for the PS pixels. Use 'if (step(sin(pixel.parametric), 0.5)) clip'. GS will need to pass the parametric value through)
-
-  Physics:
-	- debug the ClosestPoint_LineSegmentToBBox
-	- Update the collision shapes and detection functions in pr/collision/
-	- meta code for EShape to Shape type
-	- SupportVertex
-	- SupportFeature
-	- Integrator
-	- Spatial vector/matrices
-
-  CoinFlip:
-	Candle Charts:
-		- Add measure tool to charts
-	Equity Plot:
-		- Show 'hodls' in equity plot
-		- Auto range equity chart
-		- Add price scenarios to the equity grid (dialog with sliders for each currency)
-	Indicators:
-		- Fib
-		- Free draw line indicator
-		- TD sequential
-	Bots:
-	General:
-		- Fix up chart CMenu
-		- Shade the price axis background based on the bullish/bearish-ness of the position with price at those levels (include pending orders)
-		- Figure out how to isolate the monitored orders between back testing and live mode
-		- Add spot price support to Poloniex and Bittrex
-		- Variable spread for backtesting
-		- Log view isn't updating when window doesn't have focus
-		- Support minimise to tray
-		- Better back testing playback controls: sub step count, playback speed, pause with space bar
-
-  EDTradeAdvisor:
-	- Settings UI
-	- History of origins 
-	- Swap Origin<->Destination button
-	- Allow typing into station field with no system, to find system
-
-  WinGUI:
-	- OpenFolderUI
-	- Fix MsgBox icon not having a transparent background
-
-  Misc:
-	- Rewrite ClipX
-	- pr::hash::Hash is too complicated, use less name overloading. ie. HashBytes, HashString, HashArray, etc
-	- Reimplement HashCT functions as iterative now that C++20 is supported
-	- Reimplement FFT code
-	- Sort out pdbs for native libraries
-	- Create a 'Dispatcher' in C++ using a HWND_MESSAGE window (see pr::Renderer)
-	- Implement pr::script in C#
-	- Better handling of native Settings
-	- Change ToolForm to have resizable but not NC border
-
-PIX:
-  P:\pr2\projects\tests\view3d-12-test\obj\x64\Debug\view3d-12-test.exe
-  
-YouTube speed:
-   vid = document.getElementsByClassName("video-stream html5-main-video")[0];
-   vid.playbackRate=3.0;
-
-   L3tMe1n!
-
-Wordle:
-	- audio
-	- stern
-	- laugh
-	- black
-	- truck
-	- storm
-	- world
-	- thing
-	- curly
-	- bionk
-	- amend
-	- scowl
-
-Nerdle:
-98-75=23
-7*8+4=60
-
-duolingo:
-	- lvl 1.Market (not done)
+Immediate ToDo:
+
+Work:
+		
+  Change Review Board:
+	ECN - REX-10067 - Release of REX v2.56
+	ECN - REX-10165 - Log Hard Fault Exceptions
+	ECN - REX-10231 - Add Test Sound button to terminal System Info
+	ECN - REX-10141 - Linux port and removal of product key
+		- test cases + test run
+		- Create a "not-a-test" test case for the not-in-remote-control-mode requirement
+	ECN - REX-10108 - Bug fix to REX Terminal
+		- Stage 2 filled out - testing done - needs sign off - rolled back - update to 1.0.8
+		- Run test case 4989 again on both versions
+		- Release of v1.0.8 needed.
+	ECN - REX-10019
+		- Waiting on verification/validation - test cases run now
+		- Once we're commiting to this change, code needs merging into the main line.
+		- When Verification protocol is released, tell Xiaochao where to inspect the code.
+	ECN - REX-9036 - Zero Reference
+		- Run the test cases
+		- Must use v1.11.0 with new sensor mounting blocks. It has the updated Sensor transforms.
+		- pdf and send REX-0036 phase 2 - done
+	ECN - REX-9930 - rxsfault.log ticket
+		- Phase 2 is signed off. Waiting for next MC release before signing off phase 3
+	ECN - REX Firmware Loader
+		- Not started yet.
+		- No requirements or test cases... :(
+		- Needs stage 1,2, etc
+	ECN - Gracefully handle missing SD card files on startup of REX
+		- This would fix: REX-9501, REX-9502, REX-9503, REX-9544
+	ECN - REX-9857 - Remove product key
+		- Needs starting (phase 1)
+		- Documentation changes
+	ECN - REX-10141 - RexLink cross platform
+		- Need to find out how to integrate this change
+		- RexLink requirements doc is out of date.
+		- All RexLink test cases are out of date, will need rewriting.
+		- Merge RexLink-Linux branch into main
+		
+	
+	- Spreadsheet of NewREX comms protocols
+	- Text Zero Ref Data - Raise ticket - talk about it with china team
+	- Add a requirement/test case that REX faults when the log SD card is full
+
+  RexTerminal:
+	- Add Test Sound button to terminal System Info
+	- Add more translation
+	- System for creating graphs of data in session logs
+	- Push/pull zero ref values from REX
+
+  Misc:
+	- Message Xiaochao about updating the firmwares
+	- Fix the stupid 'bus_port-1' shit, use enum types 'device_bus_type_and_port_t', 'device_bus_type_t', and 'typedef int device_bus_port_t'
+
+  Embedded:
+	- Make the EnableHV UI menu option more robust. If already 'RXS_BP_QueryEStopTestState_Normal', switch on HV immediately. Allow it to be turned off again, without leaving the menus.
+	- Make sure EnableHV works in R&D mode with tilt sensing on.
+	- Look at expanding the AC project to include real code
+
+  MovementEditor:
+	- Optimise the dynamic linking in the map view
+	- Validation needs to check all recovery stance ids are in stance list
+
+  FirmwareLoader:
+	- Add support for the AS uploader (when its an official device) to allowing programming AS without JTAG
+	- Add support for programming the Battery controller board.
+
+  UIv4:
+	- Make Tunes an exported resource
+	- Clean up rxs_AREX_...
+
+  ZeroRef:
+	- Test the ZR process on a left-right see-saw to see what effect that has on the results.
+	- Switch from using 'actdata.cfg' to 'zero_ref.ini'
+
+  VRex:
+	- Work out why the zero ref position is so different for VRex compared to REX
+	- Add Leg Total lengths to VRex
+	- Finish the p3d exporter and get the high-def Rex graphics back
+
+  Physics:
+	- Have the environment step the emulation and the physics
+
+  RexLink:
+	- Create a RexLink service and convert applications to use the service (solves the problem of multiple apps wanting to connect to the same Rex).
+
+Rylogic:
+
+  View3d-12:
+	- Support non-static samplers in the root signature
+	- Add mipmap generation support
+	- Make nugget m_shaders a smarter object that handles replacing shaders for the same step. E.g.  nug.m_shaders += {ERenderStep::RenderForward, shdr};
+	- Implementing LdrObject into the view3d-12 lib
+	- Implementing the view3d dll API
+    - Getting view3d-12 test working with the Dll instead of the lib
+	- Environment mapping
+	- Shadow mapping
+	- Diagnositic modes, show normals, points, etc.
+	- Remove locks on D3DDevice
+	- Setup a D2DLock to access D2D interfaces (if needed)
+
+  LDraw:
+	- Support dae files
+	- Support urdf files
+	- Drag and drop of non-ldr files is clunky
+	- Camera type-in
+	- Support LinkCamera
+	- Drag and drop on Scene should not open the file, DnD on Script should. Handle large ldr files.
+	- Add a skybox to the demo scene
+	- Bug in Spline, missing last vertex
+	- WASD camera controls
+	- Equation doesn't renderer until first refresh
+	- *Mesh should silently handle empty objects
+	- Support sub models in object manager
+	- Rendering bug in demo scene (looks like a depth state is not being set each frame. Ribbon rendering through rabbit, but not after toggling visibility. Rabbit is occluding other alphas)
+	- Allow #include of temporary scripts
+
+  P3D:
+	- Finish exporter for Blender
+	- Export REX models in new format
+	- Export Plane model
+	- Get p3d support working with new format
+	- Support .obj files
+
+  DockContainer:
+	- Allow more than one floating window (i.e. float 2, then try to float one from the already floating window)
+
+  View3d:
+	- Add a dashed line pixel shader. (Each vertex has a parametric value, parametric value is interpolated for the PS pixels. Use 'if (step(sin(pixel.parametric), 0.5)) clip'. GS will need to pass the parametric value through)
+
+  Physics:
+	- debug the ClosestPoint_LineSegmentToBBox
+	- Update the collision shapes and detection functions in pr/collision/
+	- meta code for EShape to Shape type
+	- SupportVertex
+	- SupportFeature
+	- Integrator
+	- Spatial vector/matrices
+
+  CoinFlip:
+	Candle Charts:
+		- Add measure tool to charts
+	Equity Plot:
+		- Show 'hodls' in equity plot
+		- Auto range equity chart
+		- Add price scenarios to the equity grid (dialog with sliders for each currency)
+	Indicators:
+		- Fib
+		- Free draw line indicator
+		- TD sequential
+	Bots:
+	General:
+		- Fix up chart CMenu
+		- Shade the price axis background based on the bullish/bearish-ness of the position with price at those levels (include pending orders)
+		- Figure out how to isolate the monitored orders between back testing and live mode
+		- Add spot price support to Poloniex and Bittrex
+		- Variable spread for backtesting
+		- Log view isn't updating when window doesn't have focus
+		- Support minimise to tray
+		- Better back testing playback controls: sub step count, playback speed, pause with space bar
+
+  EDTradeAdvisor:
+	- Settings UI
+	- History of origins 
+	- Swap Origin<->Destination button
+	- Allow typing into station field with no system, to find system
+
+  WinGUI:
+	- OpenFolderUI
+	- Fix MsgBox icon not having a transparent background
+
+  Misc:
+	- Rewrite ClipX
+	- pr::hash::Hash is too complicated, use less name overloading. ie. HashBytes, HashString, HashArray, etc
+	- Reimplement HashCT functions as iterative now that C++20 is supported
+	- Reimplement FFT code
+	- Sort out pdbs for native libraries
+	- Create a 'Dispatcher' in C++ using a HWND_MESSAGE window (see pr::Renderer)
+	- Implement pr::script in C#
+	- Better handling of native Settings
+	- Change ToolForm to have resizable but not NC border
+
+PIX:
+  P:\pr2\projects\tests\view3d-12-test\obj\x64\Debug\view3d-12-test.exe
+  
+YouTube speed:
+   vid = document.getElementsByClassName("video-stream html5-main-video")[0];
+   vid.playbackRate=3.0;
+
+   L3tMe1n!
+
+Wordle:
+	- audio
+	- stern
+	- laugh
+	- black
+	- truck
+	- storm
+	- world
+	- thing
+	- curly
+	- bionk
+	- amend
+	- scowl
+
+Nerdle:
+98-75=23
+7*8+4=60
+
+duolingo:
+	- lvl 1.Market (not done)
 	