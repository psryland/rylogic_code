--- conflicted
+++ resolved
@@ -50,13 +50,8 @@
 Follow these steps to build:
 
 - Pull to a clean directory
-<<<<<<< HEAD
-- Create a _/pr/script/UserVars.py_ file based on the _UserVars.template.py_ file in the same directory.
-- Use _/pr/script/Build.py_ to build projects from the command line, or, open _/pr/build/rylogic.sln_ in visual studio.
-=======
 - Create a _/script/UserVars.py_ file based on the _UserVars.template.py_ file in the same directory.
 - Use _/script/Build.py_ to build projects from the command line, or, open _/build/rylogic.sln_ in Visual Studio 2022.
->>>>>>> 53d39c02
 
 This repo is actively developed, often refactored, and frequently broken. It is public so that the source for my released projects is publicly available.
 
