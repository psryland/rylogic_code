﻿//******************************************
// uint8_t Ptr Cast
//  Copyright (c) March 2008 Paul Ryland
//******************************************
// Use to cast any pointer to a uint8_t pointer
#pragma once
#include <cstdint>
#include <cassert>
#include <stdexcept>
#include <type_traits>

namespace pr
{
	// Casting from any type of pointer to a uint8_t pointer
	// Use:
	//   int* int_ptr = ...
	//   uint8_t* u8_ptr = byte_ptr(int_ptr);
	template <typename T> constexpr uint8_t const* byte_ptr(T const* t) { return reinterpret_cast<uint8_t const*>(t); }
	template <typename T> constexpr uint8_t*       byte_ptr(T*       t) { return reinterpret_cast<uint8_t*      >(t); }
	template <typename T> constexpr char const*    char_ptr(T const* t) { return reinterpret_cast<char const*>(t); }
	template <typename T> constexpr char*          char_ptr(T*       t) { return reinterpret_cast<char*      >(t); }
	
	// Handle casting nullptr to bytes/chars
	constexpr uint8_t const* byte_ptr(nullptr_t)
	{
		return static_cast<uint8_t const*>(nullptr);
	}
	constexpr char const* char_ptr(nullptr_t)
	{
		return static_cast<char const*>(nullptr);
	}

	// Cast from a void pointer to a pointer of type 'T' (checking alignment)
	template <typename T> constexpr T const* type_ptr(void const* t)
	{
		assert(((byte_ptr(t) - byte_ptr(nullptr)) % std::alignment_of<T>::value) == 0 && "Point is not correctly aligned for type");
		return static_cast<T const*>(t);
	}
	template <typename T> constexpr T* type_ptr(void* t)
	{
		assert(((byte_ptr(t) - byte_ptr(nullptr)) % std::alignment_of<T>::value) == 0 && "Point is not correctly aligned for type");
		return static_cast<T*>(t);
	}

	// Static "scalar cast" with runtime overflow checking.
	// 'RuntimeCheck' means an exception is thrown on lost data, otherwise it's just an assert.
	// Use:
	//  int16_t s = -1302;
	//  auto b = s_cast<uint8_t>(s); <- gives an assert because -1302 cannot be stored in a uint8_t
	//  auto b = s_cast<uint8_t,true>(s); <- throws an exception because -1302 cannot be stored in a uint8_t
	template <std::integral T, bool RuntimeCheck = false, std::integral U> constexpr T s_cast(U x)
	{
		if constexpr (RuntimeCheck)
		{
			if (static_cast<U>(static_cast<T>(x)) != x)
				throw std::runtime_error("Cast loses data");
		}
		else
		{
			assert("Cast loses data" && static_cast<U>(static_cast<T>(x)) == x);
		}
		return static_cast<T>(x);
	}
	template <typename T, bool RuntimeCheck = false, typename U> constexpr T s_cast(U x) requires std::is_enum_v<T> && std::is_enum_v<U>
	{
		using ut0 = std::underlying_type_t<T>;
		using ut1 = std::underlying_type_t<U>;
		return static_cast<T>(s_cast<ut0, RuntimeCheck, ut1>(static_cast<ut1>(x)));
	}
	template <std::integral T, bool RuntimeCheck = false, typename U> constexpr T s_cast(U x) requires std::is_enum_v<U>
	{
		using ut = std::underlying_type_t<U>;
		return s_cast<T, RuntimeCheck, ut>(static_cast<ut>(x));
	}
	template <typename T, bool RuntimeCheck = false, std::integral U> constexpr T s_cast(U x) requires std::is_enum_v<T>
	{
		using ut = std::underlying_type_t<T>;
		return static_cast<T>(s_cast<ut, RuntimeCheck, U>(x));
	}
	template <std::floating_point T, std::integral U> constexpr T s_cast(U x)
	{
		return static_cast<T>(x);
	}
	template <std::integral T, std::floating_point U> constexpr T s_cast(U x)
	{
		assert(x == x && "Can't convert NaN to an integral type");
		assert(std::abs(x) != std::numeric_limits<U>::infinity() && "Can't convert '+/-inf' to an integral type");
		return static_cast<T>(x);
	}
<<<<<<< HEAD
	template <std::floating_point T, std::floating_point U> constexpr T s_cast(U x)
	{
=======
	template <std::floating_point T, bool RuntimeCheck = false, std::floating_point U> constexpr T s_cast(U x)
	{
		if constexpr (RuntimeCheck)
		{
			if (x < std::numeric_limits<T>::lowest() || x > std::numeric_limits<T>::max())
				throw std::runtime_error("Cast loses data");
		}
		else
		{
			assert("Cast loses data" && x >= std::numeric_limits<T>::lowest() && x <= std::numeric_limits<T>::max());
		}
>>>>>>> 43457452
		return static_cast<T>(x);
	}
}

<|MERGE_RESOLUTION|>--- conflicted
+++ resolved
@@ -1,109 +1,104 @@
-﻿//******************************************
-// uint8_t Ptr Cast
-//  Copyright (c) March 2008 Paul Ryland
-//******************************************
-// Use to cast any pointer to a uint8_t pointer
-#pragma once
-#include <cstdint>
-#include <cassert>
-#include <stdexcept>
-#include <type_traits>
-
-namespace pr
-{
-	// Casting from any type of pointer to a uint8_t pointer
-	// Use:
-	//   int* int_ptr = ...
-	//   uint8_t* u8_ptr = byte_ptr(int_ptr);
-	template <typename T> constexpr uint8_t const* byte_ptr(T const* t) { return reinterpret_cast<uint8_t const*>(t); }
-	template <typename T> constexpr uint8_t*       byte_ptr(T*       t) { return reinterpret_cast<uint8_t*      >(t); }
-	template <typename T> constexpr char const*    char_ptr(T const* t) { return reinterpret_cast<char const*>(t); }
-	template <typename T> constexpr char*          char_ptr(T*       t) { return reinterpret_cast<char*      >(t); }
-	
-	// Handle casting nullptr to bytes/chars
-	constexpr uint8_t const* byte_ptr(nullptr_t)
-	{
-		return static_cast<uint8_t const*>(nullptr);
-	}
-	constexpr char const* char_ptr(nullptr_t)
-	{
-		return static_cast<char const*>(nullptr);
-	}
-
-	// Cast from a void pointer to a pointer of type 'T' (checking alignment)
-	template <typename T> constexpr T const* type_ptr(void const* t)
-	{
-		assert(((byte_ptr(t) - byte_ptr(nullptr)) % std::alignment_of<T>::value) == 0 && "Point is not correctly aligned for type");
-		return static_cast<T const*>(t);
-	}
-	template <typename T> constexpr T* type_ptr(void* t)
-	{
-		assert(((byte_ptr(t) - byte_ptr(nullptr)) % std::alignment_of<T>::value) == 0 && "Point is not correctly aligned for type");
-		return static_cast<T*>(t);
-	}
-
-	// Static "scalar cast" with runtime overflow checking.
-	// 'RuntimeCheck' means an exception is thrown on lost data, otherwise it's just an assert.
-	// Use:
-	//  int16_t s = -1302;
-	//  auto b = s_cast<uint8_t>(s); <- gives an assert because -1302 cannot be stored in a uint8_t
-	//  auto b = s_cast<uint8_t,true>(s); <- throws an exception because -1302 cannot be stored in a uint8_t
-	template <std::integral T, bool RuntimeCheck = false, std::integral U> constexpr T s_cast(U x)
-	{
-		if constexpr (RuntimeCheck)
-		{
-			if (static_cast<U>(static_cast<T>(x)) != x)
-				throw std::runtime_error("Cast loses data");
-		}
-		else
-		{
-			assert("Cast loses data" && static_cast<U>(static_cast<T>(x)) == x);
-		}
-		return static_cast<T>(x);
-	}
-	template <typename T, bool RuntimeCheck = false, typename U> constexpr T s_cast(U x) requires std::is_enum_v<T> && std::is_enum_v<U>
-	{
-		using ut0 = std::underlying_type_t<T>;
-		using ut1 = std::underlying_type_t<U>;
-		return static_cast<T>(s_cast<ut0, RuntimeCheck, ut1>(static_cast<ut1>(x)));
-	}
-	template <std::integral T, bool RuntimeCheck = false, typename U> constexpr T s_cast(U x) requires std::is_enum_v<U>
-	{
-		using ut = std::underlying_type_t<U>;
-		return s_cast<T, RuntimeCheck, ut>(static_cast<ut>(x));
-	}
-	template <typename T, bool RuntimeCheck = false, std::integral U> constexpr T s_cast(U x) requires std::is_enum_v<T>
-	{
-		using ut = std::underlying_type_t<T>;
-		return static_cast<T>(s_cast<ut, RuntimeCheck, U>(x));
-	}
-	template <std::floating_point T, std::integral U> constexpr T s_cast(U x)
-	{
-		return static_cast<T>(x);
-	}
-	template <std::integral T, std::floating_point U> constexpr T s_cast(U x)
-	{
-		assert(x == x && "Can't convert NaN to an integral type");
-		assert(std::abs(x) != std::numeric_limits<U>::infinity() && "Can't convert '+/-inf' to an integral type");
-		return static_cast<T>(x);
-	}
-<<<<<<< HEAD
-	template <std::floating_point T, std::floating_point U> constexpr T s_cast(U x)
-	{
-=======
-	template <std::floating_point T, bool RuntimeCheck = false, std::floating_point U> constexpr T s_cast(U x)
-	{
-		if constexpr (RuntimeCheck)
-		{
-			if (x < std::numeric_limits<T>::lowest() || x > std::numeric_limits<T>::max())
-				throw std::runtime_error("Cast loses data");
-		}
-		else
-		{
-			assert("Cast loses data" && x >= std::numeric_limits<T>::lowest() && x <= std::numeric_limits<T>::max());
-		}
->>>>>>> 43457452
-		return static_cast<T>(x);
-	}
-}
-
+﻿//******************************************
+// uint8_t Ptr Cast
+//  Copyright (c) March 2008 Paul Ryland
+//******************************************
+// Use to cast any pointer to a uint8_t pointer
+#pragma once
+#include <cstdint>
+#include <cassert>
+#include <stdexcept>
+#include <type_traits>
+
+namespace pr
+{
+	// Casting from any type of pointer to a uint8_t pointer
+	// Use:
+	//   int* int_ptr = ...
+	//   uint8_t* u8_ptr = byte_ptr(int_ptr);
+	template <typename T> constexpr uint8_t const* byte_ptr(T const* t) { return reinterpret_cast<uint8_t const*>(t); }
+	template <typename T> constexpr uint8_t*       byte_ptr(T*       t) { return reinterpret_cast<uint8_t*      >(t); }
+	template <typename T> constexpr char const*    char_ptr(T const* t) { return reinterpret_cast<char const*>(t); }
+	template <typename T> constexpr char*          char_ptr(T*       t) { return reinterpret_cast<char*      >(t); }
+	
+	// Handle casting nullptr to bytes/chars
+	constexpr uint8_t const* byte_ptr(nullptr_t)
+	{
+		return static_cast<uint8_t const*>(nullptr);
+	}
+	constexpr char const* char_ptr(nullptr_t)
+	{
+		return static_cast<char const*>(nullptr);
+	}
+
+	// Cast from a void pointer to a pointer of type 'T' (checking alignment)
+	template <typename T> constexpr T const* type_ptr(void const* t)
+	{
+		assert(((byte_ptr(t) - byte_ptr(nullptr)) % std::alignment_of<T>::value) == 0 && "Point is not correctly aligned for type");
+		return static_cast<T const*>(t);
+	}
+	template <typename T> constexpr T* type_ptr(void* t)
+	{
+		assert(((byte_ptr(t) - byte_ptr(nullptr)) % std::alignment_of<T>::value) == 0 && "Point is not correctly aligned for type");
+		return static_cast<T*>(t);
+	}
+
+	// Static "scalar cast" with runtime overflow checking.
+	// 'RuntimeCheck' means an exception is thrown on lost data, otherwise it's just an assert.
+	// Use:
+	//  int16_t s = -1302;
+	//  auto b = s_cast<uint8_t>(s); <- gives an assert because -1302 cannot be stored in a uint8_t
+	//  auto b = s_cast<uint8_t,true>(s); <- throws an exception because -1302 cannot be stored in a uint8_t
+	template <std::integral T, bool RuntimeCheck = false, std::integral U> constexpr T s_cast(U x)
+	{
+		if constexpr (RuntimeCheck)
+		{
+			if (static_cast<U>(static_cast<T>(x)) != x)
+				throw std::runtime_error("Cast loses data");
+		}
+		else
+		{
+			assert("Cast loses data" && static_cast<U>(static_cast<T>(x)) == x);
+		}
+		return static_cast<T>(x);
+	}
+	template <typename T, bool RuntimeCheck = false, typename U> constexpr T s_cast(U x) requires std::is_enum_v<T> && std::is_enum_v<U>
+	{
+		using ut0 = std::underlying_type_t<T>;
+		using ut1 = std::underlying_type_t<U>;
+		return static_cast<T>(s_cast<ut0, RuntimeCheck, ut1>(static_cast<ut1>(x)));
+	}
+	template <std::integral T, bool RuntimeCheck = false, typename U> constexpr T s_cast(U x) requires std::is_enum_v<U>
+	{
+		using ut = std::underlying_type_t<U>;
+		return s_cast<T, RuntimeCheck, ut>(static_cast<ut>(x));
+	}
+	template <typename T, bool RuntimeCheck = false, std::integral U> constexpr T s_cast(U x) requires std::is_enum_v<T>
+	{
+		using ut = std::underlying_type_t<T>;
+		return static_cast<T>(s_cast<ut, RuntimeCheck, U>(x));
+	}
+	template <std::floating_point T, std::integral U> constexpr T s_cast(U x)
+	{
+		return static_cast<T>(x);
+	}
+	template <std::integral T, std::floating_point U> constexpr T s_cast(U x)
+	{
+		assert(x == x && "Can't convert NaN to an integral type");
+		assert(std::abs(x) != std::numeric_limits<U>::infinity() && "Can't convert '+/-inf' to an integral type");
+		return static_cast<T>(x);
+	}
+	template <std::floating_point T, bool RuntimeCheck = false, std::floating_point U> constexpr T s_cast(U x)
+	{
+		if constexpr (RuntimeCheck)
+		{
+			if (x < std::numeric_limits<T>::lowest() || x > std::numeric_limits<T>::max())
+				throw std::runtime_error("Cast loses data");
+		}
+		else
+		{
+			assert("Cast loses data" && x >= std::numeric_limits<T>::lowest() && x <= std::numeric_limits<T>::max());
+		}
+		return static_cast<T>(x);
+	}
+}
+