--- conflicted
+++ resolved
@@ -817,17 +817,10 @@
 		}
 		{// Unit quad in Z = 0 plane
 			constexpr Vert verts[] = {
-<<<<<<< HEAD
-				{v4(-0.5f,-0.5f, 0, 1), Colour(0xFFFFFFFF), v4ZAxis, v2(0.0000f,0.9999f)},
-				{v4( 0.5f,-0.5f, 0, 1), Colour(0xFFFFFFFF), v4ZAxis, v2(0.9999f,0.9999f)},
-				{v4( 0.5f, 0.5f, 0, 1), Colour(0xFFFFFFFF), v4ZAxis, v2(0.9999f,0.0000f)},
-				{v4(-0.5f, 0.5f, 0, 1), Colour(0xFFFFFFFF), v4ZAxis, v2(0.0000f,0.0000f)},
-=======
 				{v4(-0.5f,-0.5f, 0, 1), Colour(0xFFFFFFFF), v4::ZAxis(), v2(0.0000f,0.9999f)},
 				{v4( 0.5f,-0.5f, 0, 1), Colour(0xFFFFFFFF), v4::ZAxis(), v2(0.9999f,0.9999f)},
 				{v4( 0.5f, 0.5f, 0, 1), Colour(0xFFFFFFFF), v4::ZAxis(), v2(0.9999f,0.0000f)},
 				{v4(-0.5f, 0.5f, 0, 1), Colour(0xFFFFFFFF), v4::ZAxis(), v2(0.0000f,0.0000f)},
->>>>>>> 0fa2416c
 			};
 			constexpr uint16_t idxs[] = {
 				0, 1, 2, 0, 2, 3
